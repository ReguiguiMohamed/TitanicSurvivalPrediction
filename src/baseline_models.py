--- conflicted
+++ resolved
@@ -24,7 +24,6 @@
     X_train, X_val, y_train, y_val = train_test_split(
         X, y, test_size=test_size, stratify=y, random_state=random_state
     )
-<<<<<<< HEAD
 
     pipeline = Pipeline(
         [
@@ -39,11 +38,6 @@
     )
     pipeline.fit(X_train, y_train)
     preds = pipeline.predict(X_val)
-=======
-    model = LogisticRegression(max_iter=1000, solver="liblinear", class_weight="balanced")
-    model.fit(X_train, y_train)
-    preds = model.predict(X_val)
->>>>>>> 93dbdc5e
     score = accuracy_score(y_val, preds)
     return pipeline, score
 
@@ -54,16 +48,12 @@
         X, y, test_size=test_size, stratify=y, random_state=random_state
     )
     model = RandomForestClassifier(
-<<<<<<< HEAD
         n_estimators=300,
         max_depth=7,
         min_samples_split=4,
         min_samples_leaf=2,
         max_features="sqrt",
         random_state=random_state,
-=======
-        n_estimators=200, max_depth=None, random_state=random_state
->>>>>>> 93dbdc5e
     )
     model.fit(X_train, y_train)
     preds = model.predict(X_val)
@@ -86,7 +76,6 @@
 
 
 def logistic_regression_cv(X, y, cv: int = 5):
-<<<<<<< HEAD
     pipeline = Pipeline(
         [
             ("scaler", StandardScaler()),
@@ -99,10 +88,6 @@
         ]
     )
     return evaluate_model(pipeline, X, y, cv)
-=======
-    model = LogisticRegression(max_iter=1000, solver="liblinear", class_weight="balanced")
-    return evaluate_model(model, X, y, cv)
->>>>>>> 93dbdc5e
 
 
 def random_forest_cv(X, y, cv: int = 5):
